--- conflicted
+++ resolved
@@ -16,15 +16,13 @@
   exit
 end
 
-<<<<<<< HEAD
-
 deamon = ARGV.shift
 
 if deamon == "-d"
   begin
     require 'daemons'
   rescue LoadError
-    raise "You need to add gem 'daemons' to your Gemfile if you wish to use it."
+    raise "You need to add gem 'daemons' to your Gemfile or Rubygems if you wish to use it."
   end
   
   require 'tmpdir'
@@ -45,7 +43,7 @@
     opts.on("--pid-dir=DIR', 'Specifies an alternate directory in which to store the process ids.") do |dir|
       @options[:pid_dir] = dir
     end
-    opts.on('-i', '--identifier=n', 'An identifier for the process.') do |n|
+    opts.on('-i', '--identifier=str', 'An identifier for the process.') do |n|
       @options[:identifier] = n
     end
     opts.on('-l', '--log', 'Redirect both STDOUT and STDERR to a logfile named [app_name].output in the pid-file directory') do
@@ -71,12 +69,9 @@
   Dir.mkdir(dir) unless File.exists?(dir)
   
   Daemons.run_proc(process_name, :dir => dir, :dir_mode => :normal, :monitor => @monitor, :log_dir => @options[:log_dir], :log_output => @options[:log_output], :ARGV => @args) do |*args|
-    run
+    Clockwork::run
   end
   
 else
-  run
-end
-=======
-Clockwork::run
->>>>>>> f7e083cc
+  Clockwork::run
+end