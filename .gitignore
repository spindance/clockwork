--- conflicted
+++ resolved
@@ -1,7 +1,4 @@
 pkg
-<<<<<<< HEAD
 tmp
-=======
 /.bundle
-Gemfile.lock
->>>>>>> f7e083cc
+Gemfile.lock